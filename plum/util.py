--- conflicted
+++ resolved
@@ -5,16 +5,11 @@
 
 if sys.version_info.minor <= 8:  # pragma: specific no cover 3.9 3.10 3.11
     from typing import Callable
-else:  # pragma: specific no cover 3.7 3.8
+else:  # pragma: specific no cover 3.8
     from collections.abc import Callable
 
 __all__ = [
-<<<<<<< HEAD
     "Callable",
-    "get_args",
-    "get_origin",
-=======
->>>>>>> 47e646bf
     "TypeHint",
     "repr_short",
     "Missing",
