--- conflicted
+++ resolved
@@ -126,15 +126,10 @@
         Upon instantiation, this property is available through `obj.__doc__`.
         """
         try:
-<<<<<<< HEAD
             # trigger the _resolver_pending_registration in a try-except
             # TODO: Find a way to remove this or make this simpler
             self._resolver
-        except NameError:
-=======
-            self._resolve_pending_registrations()
         except NameError:  # pragma: specific no cover 3.7 3.8 3.9
->>>>>>> a0f59d69
             # When `staticmethod` is combined with
             # `from __future__ import annotations`, in Python 3.10 and higher
             # `staticmethod` will attempt to inherit `__doc__` (see
@@ -344,32 +339,6 @@
         message = str(e)
         return type(e)(prefix + message[0].lower() + message[1:])
 
-    def _resolve_method_with_cache(
-        self,
-        args: Union[Tuple[object, ...], Signature, None] = None,
-        types: Optional[Tuple[TypeHint, ...]] = None,
-    ) -> Tuple[Callable, TypeHint]:
-        if args is None and types is None:
-            raise ValueError("args and types cannot be None, this should not happen")
-
-        if types is None:
-            # Attempt to use the cache based on the types of the arguments.
-            types = tuple(map(type, args))
-        try:
-            return self._cache[types]
-        except KeyError:
-            if args is None:
-                args = Signature(*(resolve_type_hint(t) for t in types))
-
-            # Cache miss. Run the resolver based on the arguments.
-            method, return_type = self.resolve_method(args)
-            # If the resolver is faithful,
-            # then we can perform caching using the types of
-            # the arguments. If the resolver is not faithful, then we cannot.
-            if self._resolver.is_faithful:
-                self._cache[types] = method, return_type
-            return method, return_type
-
     def resolve_method(
         self, target: Union[Tuple[object, ...], Signature]
     ) -> Tuple[Callable, TypeHint]:
@@ -394,15 +363,9 @@
         except NotFoundLookupError as e:
             e = self._enhance_exception(e)  # Specify this function.
             method, return_type = self._handle_not_found_lookup_error(e)
-<<<<<<< HEAD
 
         return method, return_type
 
-=======
-
-        return method, return_type
-
->>>>>>> a0f59d69
     def _handle_not_found_lookup_error(
         self, ex: NotFoundLookupError
     ) -> Tuple[Callable, TypeHint]:
@@ -410,33 +373,12 @@
             # Not in a class. Nothing we can do.
             raise ex
 
-<<<<<<< HEAD
-        # In a class. Walk through the classes in the class's MRO, except for
-        # this class, and try to get the method.
-=======
         # In a class. Walk through the classes in the class's MRO, except for this
         # class, and try to get the method.
->>>>>>> a0f59d69
         method = None
         return_type = object
 
         for c in self.owner.__mro__[1:]:
-<<<<<<< HEAD
-            # Skip the top of the type hierarchy given by `object` and `type`.
-            # We do not suddenly want to fall back to any unexpected default
-            # behaviour.
-            if c in {object, type}:
-                continue
-
-            # We need to check `c.__dict__` here instead of using `hasattr`
-            # since e.g. `c.__le__` will return  even if `c` does not implement
-            # `__le__`!
-            if self._f.__name__ in c.__dict__:
-                method = getattr(c, self._f.__name__)
-            else:
-                # For some reason, coverage fails to catch the `continue`
-                # below. Add the do-nothing `_ = None` fixes this.
-=======
             # Skip the top of the type hierarchy given by `object` and `type`. We do
             # not suddenly want to fall back to any unexpected default behaviour.
             if c in {object, type}:
@@ -449,7 +391,6 @@
             else:
                 # For some reason, coverage fails to catch the `continue` below. Add
                 # the do-nothing `_ = None` fixes this.
->>>>>>> a0f59d69
                 # TODO: Remove this once coverage properly catches this.
                 _ = None
                 continue
@@ -458,15 +399,6 @@
             if getattr(method, "__isabstractmethod__", False):
                 method = None
                 continue
-<<<<<<< HEAD
-
-            # We found a good candidate. Break.
-            break
-
-        if not method:
-            # If no method has been found after walking through the MRO, raise
-            # the original exception.
-=======
 
             # We found a good candidate. Break.
             break
@@ -474,15 +406,12 @@
         if not method:
             # If no method has been found after walking through the MRO, raise the
             # original exception.
->>>>>>> a0f59d69
             raise ex
         return method, return_type
 
     def __call__(self, *args, **kw_args):
         method, return_type = self._resolve_method_with_cache(args=args)
         return _convert(method(*args, **kw_args), return_type)
-<<<<<<< HEAD
-=======
 
     def _resolve_method_with_cache(
         self,
@@ -495,11 +424,6 @@
                 "This should never happen!"
             )
 
-        # Before attempting to use the cache, resolve any unresolved registrations. Use
-        # an `if`-statement to speed up the common case.
-        if self._pending:
-            self._resolve_pending_registrations()
-
         if types is None:
             # Attempt to use the cache based on the types of the arguments.
             types = tuple(map(type, args))
@@ -516,7 +440,6 @@
             if self._resolver.is_faithful:
                 self._cache[types] = method, return_type
             return method, return_type
->>>>>>> a0f59d69
 
     def invoke(self, *types: TypeHint) -> Callable:
         """Invoke a particular method.
