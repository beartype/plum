--- conflicted
+++ resolved
@@ -1,17 +1,9 @@
-<<<<<<< HEAD
-from typing import Any, Optional, TypeVar
-=======
-from typing import Callable, Dict, Optional, Tuple, Union
->>>>>>> 4d3d4a05
+from typing import Any, Callable, Dict, Optional, Tuple, TypeVar, Union
 
 from .function import Function
 from .overload import get_overloads
 from .signature import Signature
-<<<<<<< HEAD
-from .util import Callable, get_class, is_in_class
-=======
-from .util import TypeHint, get_class, is_in_class
->>>>>>> 4d3d4a05
+from .util import Callable, TypeHint, get_class, is_in_class
 
 __all__ = ["Dispatcher", "dispatch", "clear_all_cache"]
 
@@ -28,21 +20,10 @@
     """
 
     def __init__(self):
-<<<<<<< HEAD
-        self.functions = {}
-        self.classes = {}
-
-    def __call__(self, method: Optional[T] = None, precedence: int = 0) -> T:
-=======
         self.functions: Dict[str, Function] = {}
         self.classes: Dict[str, Dict[str, Function]] = {}
 
-    def __call__(
-        self,
-        method: Optional[Callable] = None,
-        precedence: int = 0,
-    ) -> Callable:
->>>>>>> 4d3d4a05
+    def __call__(self, method: Optional[T] = None, precedence: int = 0) -> T:
         """Decorator to register for a particular signature.
 
         Args:
