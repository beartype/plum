import inspect
import operator
from copy import copy
from typing import Any, Callable, ClassVar, List, Set, Tuple, Union

from rich.segment import Segment
from typing_extensions import Self

import beartype.door
from beartype.peps import resolve_pep563 as beartype_resolve_pep563

from . import _is_bearable
from .repr import repr_short, rich_repr
from .type import is_faithful, resolve_type_hint
from .typing import get_type_hints
from .util import Comparable, Missing, TypeHint, wrap_lambda

__all__ = ["Signature", "append_default_args"]

OptionalType = Union[TypeHint, type(Missing)]


@rich_repr
class Signature(Comparable):
    """Object representing a call signature that may be used to dispatch a function
    call.

    This object differs structurally from the return value of :func:`inspect.signature`
    as it only contains information necessary for performing dispatch.

    For example, for the current implementation of Plum, which does not dispatch on
    keyword arguments, those are left out of this signature object. Similarly, return
    type information and argument names are not present.

    Attributes:
        types (tuple[:obj:`.TypeHint`, ...]): Types of the call signature.
        varargs (type or :class:`.util.Missing`): Type of the variable number of
            arguments.
        has_varargs (bool): Whether `varargs` is not :class:`.util.Missing`.
        precedence (int): Precedence.
        is_faithful (bool): Whether this signature only uses faithful types.
    """

    _default_varargs: ClassVar = Missing
    _default_precedence: ClassVar[int] = 0

    __slots__: Tuple[str, ...] = ("types", "varargs", "precedence", "is_faithful")

    def __init__(
        self,
        *types: Tuple[TypeHint, ...],
        varargs: OptionalType = _default_varargs,
        precedence: int = _default_precedence,
    ) -> None:
        """Instantiate a signature, which contains exactly the information necessary for
        dispatch.

        Args:
            *types (:obj:`.TypeHint`): Types of the arguments.
            varargs (:obj:`.TypeHint`, optional): Type of the variable arguments.
            precedence (int, optional): Precedence. Defaults to `0`.
        """
        self.types = types
        self.varargs = varargs
        self.precedence = precedence

        types_are_faithful = all(is_faithful(t) for t in types)
        varargs_are_faithful = self.varargs is Missing or is_faithful(self.varargs)
        self.is_faithful = types_are_faithful and varargs_are_faithful

    @staticmethod
    def from_callable(f: Callable, precedence: int = 0) -> "Signature":
        """Construct a signature from a callable.

        Args:
            f (Callable): Callable.
            precedence (int, optional): Precedence. Defaults to 0.

        Returns:
            :class:`Signature`: Signature for `f`.
        """
        types, varargs = _extract_signature(f)
        return Signature(
            *types,
            varargs=varargs,
            precedence=precedence,
        )

    @property
    def has_varargs(self) -> bool:
        return self.varargs is not Missing

    def __copy__(self) -> Self:
        cls = type(self)
        copy = cls.__new__(cls)
        for attr in self.__slots__:
            setattr(copy, attr, getattr(self, attr))

        return copy

    def __rich_console__(self, console, options) -> Segment:
        yield Segment("Signature(")
        show_comma = True
        if self.types:
            yield Segment(", ".join(map(repr_short, self.types)))
        if self.varargs != Signature._default_varargs:
            if show_comma:
                yield Segment(", ")
            yield Segment("varargs=" + repr_short(self.varargs))
        if self.precedence != Signature._default_precedence:
            if show_comma:
                yield Segment(", ")
            yield Segment("precedence=" + repr(self.precedence))
        yield Segment(")")

    def __eq__(self, other: Any) -> bool:
        if isinstance(other, Signature):
            return (
                self.types,
                self.varargs,
                self.precedence,
                self.is_faithful,
            ) == (
                other.types,
                other.varargs,
                other.precedence,
                other.is_faithful,
            )
        return False

<<<<<<< HEAD
    def __hash__(self) -> int:
        return multihash(Signature, *self.types, self.varargs)
=======
    def __hash__(self):
        return hash((Signature, *self.types, self.varargs))
>>>>>>> 218e875e

    def expand_varargs(self, n: int) -> Tuple[TypeHint, ...]:
        """Expand variable arguments.

        Args:
            n (int): Desired number of types.

        Returns:
            tuple[type, ...]: Expanded types.
        """
        if self.has_varargs:
            expansion_size = max(n - len(self.types), 0)
            return self.types + (self.varargs,) * expansion_size
        else:
            return self.types

    def __le__(self, other: "Signature") -> bool:
        # If the number of types of the signatures are unequal, then the signature
        # with the fewer number of types must be expanded using variable arguments.
        if not (
            len(self.types) == len(other.types)
            or (len(self.types) > len(other.types) and other.has_varargs)
            or (len(self.types) < len(other.types) and self.has_varargs)
        ):
            return False

        # Expand the types and compare. We implement the subset relationship, but, very
        # importantly, deviate from the subset relationship in exactly one place.
        self_types = self.expand_varargs(len(other.types))
        other_types = other.expand_varargs(len(self.types))
        if all(
            [
                beartype.door.TypeHint(x) == beartype.door.TypeHint(y)
                for x, y in zip(self_types, other_types)
            ]
        ):
            if self.has_varargs and other.has_varargs:
                self_varargs = beartype.door.TypeHint(self.varargs)
                other_varargs = beartype.door.TypeHint(other.varargs)
                return self_varargs <= other_varargs

            # Having variable arguments makes you slightly larger.
            elif self.has_varargs:
                return False
            elif other.has_varargs:
                return True

            else:
                return True

        elif all(
            [
                beartype.door.TypeHint(x) <= beartype.door.TypeHint(y)
                for x, y in zip(self_types, other_types)
            ]
        ):
            # In this case, we have that `other >= self` is `False`, so returning `True`
            # gives that `other < self` and returning `False` gives that `other` cannot
            # be compared to `self`. Regardless of the return value, `other != self`.

            if self.has_varargs and other.has_varargs:
                # TODO: This implements the subset relationship. However, if the
                #       variable arguments are not used, then this may unnecessarily
                #       return `False`. For example, `(int, *A)` would not be
                #       comparable to `(Number, *B)`. However, if the argument given
                #       is `1.0`, then reasonably the variable arguments should be
                #       ignored and `(int, *A)` should be considered more specific
                #       than `(Number, *B)`.
                self_varargs = beartype.door.TypeHint(self.varargs)
                other_varargs = beartype.door.TypeHint(other.varargs)
                return self_varargs <= other_varargs

            elif self.has_varargs:
                # Previously, this returned `False`, which would implement the subset
                # relationship. We now deviate from the subset relationship! The
                # rationale for this is as follows.
                #
                # A non-variable-arguments signature is compared to a variable-arguments
                # signature only to determine which is more specific. At this point, the
                # non-variable-arguments signature has number of types equal to the
                # number of arguments given to the function, so any additional variable
                # arguments are not necessary. Hence, we ignore the additional
                # variable arguments in the comparison and return correctly `True`. For
                # example, `(int, *int)` would be more specific than `(Number)`.
                return True
            elif other.has_varargs:
                return True

            else:
                return True

        else:
            return False

    def match(self, values: Tuple) -> bool:
        """Check whether values match the signature.

        Args:
            values (tuple): Values.

        Returns:
            bool: `True` if `values` match this signature and `False` otherwise.
        """
        # `values` must either be exactly many as `self.types`. If there are more
        # `values`, then there must be variable arguments to cover the arguments.
        if not (
            len(self.types) == len(values)
            or (len(self.types) < len(values) and self.has_varargs)
        ):
            return False
        else:
            types = self.expand_varargs(len(values))
            return all(_is_bearable(v, t) for v, t in zip(values, types))

    def compute_distance(self, values: Tuple[object, ...]) -> int:
        """For given values, computes the edit distance between these vales and this
        signature.

        Args:
            values (tuple[object, ...]): Values.

        Returns:
            int: Edit distance.
        """
        types = self.expand_varargs(len(values))

        distance = 0

        # Count one for every extra or missing argument.
        distance += abs(len(types) - len(values))

        # Additionally count one for every mismatching value.
        for v, t in zip(values, types):
            if not _is_bearable(v, t):
                distance += 1

        return distance

    def compute_mismatches(self, values: Tuple) -> Tuple[Set[int], bool]:
        """For given `values`, find the indices of the arguments that are mismatched.
        Also return whether the varargs is matched.

        Args:
            values (tuple[object, ...]): Values.

        Returns:
            set[int]: Indices of invalid values.
            bool: Whether the varargs was matched or not.
        """
        types = self.expand_varargs(len(values))

        mismatches = set()
        # By default, the varargs are matched. Only return that it is mismatched if
        # there is an explicit mismatch.
        varargs_matched = True

        for i, (v, t) in enumerate(zip(values, types)):
            if not _is_bearable(v, t):
                if i < len(self.types):
                    mismatches.add(i)
                else:
                    varargs_matched = False

        return mismatches, varargs_matched


def inspect_signature(f: Callable) -> inspect.Signature:
    """Wrapper of :func:`inspect.signature` which adds support for certain non-function
    objects.

    Args:
        f (object): Function-like object.

    Returns:
        object: Signature.
    """
    if isinstance(f, (operator.itemgetter, operator.attrgetter)):
        f = wrap_lambda(f)
    return inspect.signature(f)


def resolve_pep563(f: Callable):
    """Utility function to resolve PEP563-style annotations and make editable.

    This function mutates `f`.

    Args:
        f (Callable): Function whose annotations should be resolved.
    """
    if hasattr(f, "__annotations__"):
        beartype_resolve_pep563(f)  # This mutates `f`.
        # Override the `__annotations__` attribute, since `resolve_pep563` modifies
        # `f` too.
        for k, v in get_type_hints(f, include_extras=True).items():
            f.__annotations__[k] = v


def _extract_signature(f: Callable, precedence: int = 0) -> Signature:
    """Extract the signature from a function.

    Args:
        f (function): Function to extract signature from.
        precedence (int, optional): Precedence of the method.

    Returns:
        :class:`.Signature`: Signature.
    """
    resolve_pep563(f)

    # Extract specification.
    sig = inspect_signature(f)

    # Get types of arguments.
    types = []
    varargs = Missing
    for arg in sig.parameters:
        p = sig.parameters[arg]

        # Parse and resolve annotation.
        if p.annotation is inspect.Parameter.empty:
            annotation = Any
        else:
            annotation = resolve_type_hint(p.annotation)

        # Stop once we have seen all positional parameter without a default value.
        if p.kind in {p.KEYWORD_ONLY, p.VAR_KEYWORD}:
            break

        if p.kind == p.VAR_POSITIONAL:
            # Parameter indicates variable arguments.
            varargs = annotation
        else:
            # Parameter is a regular positional parameter.
            types.append(annotation)

        # If there is a default parameter, make sure that it is of the annotated type.
        default_is_empty = p.default is inspect.Parameter.empty
        if not default_is_empty and not _is_bearable(p.default, annotation):
            raise TypeError(
                f"Default value `{p.default}` is not an instance "
                f"of the annotated type `{repr_short(annotation)}`."
            )

    return types, varargs


def append_default_args(signature: Signature, f: Callable) -> List[Signature]:
    """Returns a list of signatures of function `f`, where those signatures are derived
    from the input arguments of `f` by treating every non-keyword-only argument with a
    default value as a keyword-only argument turn by turn.

    Args:
        f (function): Function to extract default arguments from.
        signature (:class:`.signature.Signature`): Signature of `f` from which to
            remove default arguments.

    Returns:
        list[:class:`.signature.Signature`]: list of signatures excluding from 0 to all
        default arguments.
    """
    # Extract specification.
    f_signature = inspect_signature(f)

    signatures = [signature]

    arg_names = list(f_signature.parameters.keys())
    # We start at the end and, once we reach non-keyword-only arguments, delete the
    # argument with defaults values one by one. This generates a sequence of signatures,
    # which we return.
    arg_names.reverse()

    for arg in arg_names:
        p = f_signature.parameters[arg]

        # Ignore variable arguments and keyword arguments.
        if p.kind in {p.VAR_KEYWORD, p.KEYWORD_ONLY}:
            continue

        # Stop when non-variable arguments without a default are reached.
        if p.kind != p.VAR_POSITIONAL and p.default is inspect.Parameter.empty:
            break

        # Skip variable arguments. These will always be removed.
        if p.kind == p.VAR_POSITIONAL:
            continue

        signature_copy = copy(signatures[-1])

        # As specified over, these additional signatures should never have variable
        # arguments.
        signature_copy.varargs = Missing

        # Remove the last positional argument.
        signature_copy.types = signature_copy.types[:-1]

        signatures.append(signature_copy)

    return signatures<|MERGE_RESOLUTION|>--- conflicted
+++ resolved
@@ -128,13 +128,8 @@
             )
         return False
 
-<<<<<<< HEAD
-    def __hash__(self) -> int:
-        return multihash(Signature, *self.types, self.varargs)
-=======
     def __hash__(self):
         return hash((Signature, *self.types, self.varargs))
->>>>>>> 218e875e
 
     def expand_varargs(self, n: int) -> Tuple[TypeHint, ...]:
         """Expand variable arguments.
